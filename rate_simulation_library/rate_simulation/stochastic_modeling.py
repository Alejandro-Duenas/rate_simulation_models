#--------------------- Stochastic Modeling Module-----------------------
'''
This module has classes and functions related to the stochastic modeling
of stochastic processes. In particular, the main classes are related to
the Geometric Brownian Motion Monte Carlo simulation.
'''

# ------------------------1. Libraries----------------------------------
from calendar import month
import numpy as np
from numpy.random.mtrand import pareto
import pandas as pd
from matplotlib import pyplot as plt
from scipy.stats.morestats import Mean
import matplotlib.dates as mdates
from matplotlib.dates import DateFormatter
from statsmodels.tsa.arima.model import ARIMA
from statsmodels.tsa.api import VAR
from dateutil.relativedelta import relativedelta
import datetime
from typing import Union
from .utils import *

#-------------------------2. Classes------------------------------------

# 1. Geometric Brownian Motion process class:

class GBM(object):
    """This objects simulates a stochastic process as a Geometric 
    Brownian Motion
    """

    def __init__(
            self, s: float, mu:float, sigma:float, Np:int=1000, 
            T:int=5, Nt:int=60, upper_bound:float=None, 
            lower_bound:float=None
            ):
        """
        Args:
            s (float): initial value of the Geometric Brownian Motion,
                from which the rest of the process will be simulated. It
                is usually the last observed value.
            mu (float): mean or shift of the GBM.
            sigma (float): stadard devation or volatility of the GBM.
            Np (int, optional): number of paths that will be simulated. 
                Defaults to 1000.
            T (int, optional): number of periods (based on the time unit
                selected) that will be simulated. Defaults to 5.
            Nt (int, optional): number of steps taken during T. Defaults
                to 60.
            u_bound (float, optional): upper bound to the simulated 
                paths. If the value in the simulated paths take a 
                greater value, it will be truncated to this value. 
                Defaults to None.
            l_bound (float, optional): lower bound to the simulated 
                paths. If the value in the simulated paths take a lower 
                value, it will be truncated to this value. Defaults to 
                None.
        """

        self.s = s
        self.mu = mu
        self.sigma = sigma
        self.Np = Np
        self.T = T
        self.Nt = Nt
        self.dt = T/Nt
        self.upper_bound = upper_bound
        self.lower_bound = lower_bound

    @property
    def simulated_paths(self):
        """Simulated Np paths of a Geometric Brownian Motion stochastic
        process. This simulation follows the logarithmic transformation
        on the GBM.
        """
        brownian_motion = np.random.normal(
            scale = self.dt**0.5,
            size = (self.Nt, self.Np)
        )
        first_term = (self.mu-(self.sigma**2)/2)*self.dt
        simulated_paths = self.s*np.exp(
            (first_term+self.sigma*brownian_motion)).cumprod(axis=0)
        
        # Bound the simulation paths:
        if self.upper_bound:
            simulated_paths = np.where(
                simulated_paths>self.upper_bound, 
                self.upper_bound, 
                simulated_paths
                )
        elif self.lower_bound:
            simulated_paths = np.where(
                simulated_paths<self.lower_bound, 
                self.lower_bound, 
                simulated_paths
                )

        return simulated_paths


# 2. Parent RateSeriesSimulation class:

class RateSeriesSimulation(object):
    """This is a general object used as parent class for the rate 
    modeling subclasses as GBMRateSeries. It containes methods to model 
    and plot time series simulations.
    """

    def __init__(
            self, series: Union[pd.DataFrame, pd.Series], Np: int=1000, 
            Nt: int=60, T: int=60, color_dict: dict=None,
            upper_bound: float=None, lower_bound: float=None
        ):
        """
        Args:
            series (Union[pd.DataFrame, pd.Series]): contains the data 
                of the series that will be modeled.
            Np (int, optional): number of paths simlated. Defaults to 
                1000.
            Nt (int, optional): number of time steps simulated. Defaults
                to 60.
            T (int, optional): time horizon over which the simulation is
                done. Defaults to 60.
            color_dict (dict, optional): dictionary that maps the colors
                to the plotted lines in the visualization methods. It 
                should contain the following keys:

                - hist: historical data line
                - mean: mean of the simulated paths
                - min: minimum value of each simulated step
                - max: maximum value of each simulated step
                - perc_95: 95th percentile of each simulated step
                - perc_5: 5th percentile of each simulated step
                - hist_min: minimum historical value
                - hist_max: maximum historical value
                
                Defaults to None.
            upper_bound (float, optional): upper bound value for the
                simulations.
            lower_bound (float, optional): lower bound value for the
                simulations.

        Returns:
            RateSeriesSimulation: instance of the RateSeriesSimulation
                class.
        """
        # Define variables:
        if not color_dict:
            color_dict = {
                'hist': '#c00000',
                'mean': '#c00000',
                'min': '#70ad47',
                'max': '#70ad47',
                'perc_95': '#5e7493',
                'perc_5': '#5e7493',
                'hist_min': '#08AAB7',
                'hist_max': '#08AAB7'
                }

        # Define attributes:
        self._series_type = 'SeriesRateSimulation'
        self.series = series
        self.COLORS = color_dict
        self.Np= Np
        self.Nt = Nt
        self.T = T
        self.upper_bound = upper_bound
        self.lower_bound = lower_bound
        self.simulated_df = self.simulate_df()
    
    def __str__(self):
        name = f'{self.series.name}: Np = {self.Np} | Nt = {self.Nt}'
        return '('+self._series_type+') '+ name
    
    def __repr__(self):
        return self.__str__()
    
    def simulate_df(self)->pd.DataFrame:
        """"With the attributes and methods of the object, simulates the
        interest rate.

        Returns:
            pd.DataFrame: DataFrame with the simulated seires
        """
        return pd.DataFrame()
    
    @property
    def full_df(self)->pd.DataFrame:
        """Generates a pandas DataFrame with Np columns with the 
        historical and simulated data concatenated. For the historical
        data, it repeats the values each column. For the simulated data
        each column is a different simulated path.

        Returns:
            pd.DataFrame: dataframe with the historical and simulated
                data.
        """
        observed_df = pd.DataFrame(
            data = np.tile(self.series, (self.Np, 1)).T,
            index = self.series.index
        )
        full_df = pd.concat([observed_df.iloc[:-1, :], self.simulated_df])

        return full_df

    @staticmethod
    def aggregate_simulations(df: pd.DataFrame, axis: int=1)-> pd.DataFrame:
        """Aggregates into minimum, maximum, mean, 5th and 95th 
        percentiles, from axis. 

        Args:
            df (pd.DataFrame): contains the simulation data that will be
                aggregated.
            axis (int): axis in which the aggregation is done.

        Returns:
            pd.DataFrame: 5 column/row pd.DataFrame with the aggregated 
                data.
        """
        agg_df = df.agg(
            func = ['min', 'max', 'mean', quant_5, quant_95],
            axis = axis
        )

        return agg_df
        
        
    def variation_series(self, delta_t: int=1)->Union[pd.DataFrame, pd.Series]:
        """Computes the attribute of variation series from the series of
        interest.

        Args:
            delt_t (int): time delta from which the variations are
                computed. Defaults to 1.
                
        Returns:
            Union[pd.DataFrame, pd.Series]: pandas object with the 
                series of variations
        """
        variation_series = self.series.diff(periods=delta_t)
        return variation_series
    
    def variation_forecast_df(self, delta_t: int=1)->pd.DataFrame:
        """Computes the variation of all paths for the forecasts in
        simulated_df attribute.

        Args:
            delta_t (int, optional): time delta from which the 
                variations are computed. Defaults to 1.

        Returns:
            pd.DataFrame: dataframe with the variations of each Np paths
                for the time delta inputed.
        """
        var_forecast = self.full_df-self.full_df.shift(delta_t)
        init_date = self.series.index.max()
        var_forecast = var_forecast.loc[init_date:]

        return var_forecast
    
    def plot_hist_forecast(self, 
                           **layout_dict) -> plotly.graph_objs.Figure:
        """Plots the historical behavior of the analized series plus its
        Monte Carlo simulation forecast.

        Returns:
            plotly.graph_objs._figure.Figure: figure with the plot
                information.
        """
        mc_agg_df = self.aggregate_simulations(self.simulated_df)
        fig = plotly_plot(
            hist_series = self.series,
            mc_agg_df = mc_agg_df,
            color_dict = self.COLORS,
            **layout_dict
        )
        return fig
    
    def plot_variations(self, delta_t: int =1,
                        **layout_dict) -> plotly.graph_objs.Figure:
        """Plots the historical behavior of the analized series variations plus
        its Monte Carlo simulation forecast variations.

        Args:
            delta_t (int, Optional): time delta of the variation. 
                Defaults to 1.

        Returns:
            plotly.graph_objs._figure.Figure: figure with the plot
                information.
        """
        var_series = self.variation_series(delta_t=delta_t)
        var_mc = self.variation_forecast_df(delta_t=delta_t)

        var_mc_agg_df = self.aggregate_simulations(var_mc)
        fig = plotly_plot(
            hist_series = var_series,
            mc_agg_df = var_mc_agg_df,
            color_dict = self.COLORS,
            **layout_dict
        )
        return fig
    
    def plot_simulations(self, n_sims: int = 8, rows: int = 2, cols: int = 4,
                         **layout_dict) -> plotly.graph_objs.Figure:
        """Plots in subplots different simulation paths.

        Args:
            n_sims (int, optional): number of simulations ploted. 
                Defaults to 8.
            rows (int, optional): number of rows in the subplot. 
                Defaults to 2.
            cols (int, optional): number of columns in the subplot. 
                Defaults to 4.

        Returns:
            plotly.graph_objs._figure.Figure: Plotly figure with the 
                data of the plot.
        """
        sims = list(np.random.randint(0, 999, size=n_sims))
        mc_sims = self.simulated_df.iloc[:, sims]
        fig = plot_simulations(
            series = self.series, 
            sim_df = mc_sims,
            color_dict = self.COLORS,
            rows = rows,
            cols = cols,
            **layout_dict    
        )
        return fig


# 3. Child GBMRateSeries class:

class GBMRateSeries(RateSeriesSimulation):
    """This class stores a rate series, its statistical information
    and with it generates GBM simulations of the rate series. It also 
    has methods to plot historical behaviour plus its variations.
    """

    def __init__(
        self, series: Union[pd.DataFrame, pd.Series], Np: int=1000, 
        Nt: int=60, T: int=60, color_dict: dict=None, 
        upper_bound: float=None, lower_bound: float=None
        ):
        """
        Args:
            series (Union[pd.DataFrame, pd.Series]): contains the data 
                of the series that will be modeled.
            Np (int, optional): number of paths simlated. Defaults to 
                1000.
            Nt (int, optional): number of time steps simulated. Defaults
                to 60.
            T (int, optional): time horizon over which the simulation is
                done. Defaults to 60.
            color_dict (dict, optional): dictionary that maps the colors
                to the plotted lines in the visualization methods. It 
                should contain the following keys:

                - hist: historical data line
                - mean: mean of the simulated paths
                - min: minimum value of each simulated step
                - max: maximum value of each simulated step
                - perc_95: 95th percentile of each simulated step
                - perc_5: 5th percentile of each simulated step
                - hist_min: minimum historical value
                - hist_max: maximum historical value
                                                                                                
                Defaults to None.
            upper_bound (float, optional): upper bound value for the
                simulations.
            lower_bound (float, optional): lower bound value for the
                simulations.

        Returns:
            RateSeriesSimulation: instance of the RateSeriesSimulation
                class.
        """
        # Log-monthly changes:
        log_changes = np.log(series/series.shift(1)).dropna()
        self.mu = log_changes.mean()
        self.sigma = log_changes.std()
        self.last = series.last('1D').item()

        RateSeriesSimulation.__init__(
            self,
            series = series,
            Np = Np,
            Nt = Nt,
            T = T, 
            color_dict = color_dict, 
            upper_bound = upper_bound,
            lower_bound = lower_bound
            )
        self._series_type = 'GBM Process'

        

    def __str__(self):
        base_info = RateSeriesSimulation.__str__()
        sts_info = f'mean = {self.mu:.2f}, std = {self.sigma:.2f}'
        return base_info+'\n'+sts_info

    def simulate_df(self) -> pd.DataFrame:
        """Simulates the interest rate of interest following a 
        Geometric Brownian Motion process.

        Returns:
            pd.DataFrame: Np paths simulated of the rate for Nt periods
                in the future.
        """
        sim_date_index = pd.date_range(
            start = self.series.index[-1]+relativedelta(months=1),
            end = self.series.index[-1]+relativedelta(months=self.Nt),
            freq = 'M'
            )
        
        # Generate the GBM simulation:
        rate_gbm = GBM(
            s = self.last,
            mu = self.mu,
            sigma = self.sigma,
            Np = self.Np,
            T = self.T,
            Nt = self.Nt,
            upper_bound = self.upper_bound,
            lower_bound = self.lower_bound
            )

        self.dt = rate_gbm.dt
        simulated_paths = rate_gbm.simulated_paths
        simulated_df = pd.DataFrame(data=simulated_paths, index=sim_date_index)
        simulated_df.loc[self.series.index[-1], :] = self.last
        simulated_df.sort_index(inplace=True)

        return simulated_df

class PoissonRateSeries(RateSeriesSimulation):
    """This object stores a rate series (expected as the policy rate of
    a central bank), its statitical information, and with it, generates
    a simulation of the rate with a combinaiton of an ARIMA and a 
    Poisson process jump model, to simulate the process by which the
    rate jumps.
    """
    def __init__(
        self, series: pd.Series, Np: int=1000, Nt: int=60, T: int=60, 
        color_dict: dict=None, 
        ref_date: Union[str, datetime.datetime]='2008-01-01',
        p: int=4, q: int=4, i: int=0):
        """
        Args:
            series (pd.Series): contains the data of the series that
                will be modeled.
            Np (int, optional): number of paths {simlated. Defaults to 
                1000.
            Nt (int, optional): number of time steps simulated. Defaults
                to 60.
            T (int, optional): time horizon over which the simulation is
                done. Defaults to 60.
            color_dict (dict, optional): dictionary that maps the colors
                to the plotted lines in the visualization methods. It 
                should contain the following keys:

                - hist: historical data line
                - mean: mean of the simulated paths
                - min: minimum value of each simulated step
                - max: maximum value of each simulated step
                - perc_95: 95th percentile of each simulated step
                - perc_5: 5th percentile of each simulated step
                - hist_min: minimum historical value
                - hist_max: maximum historical value
                                                                                                
                Defaults to None.
            ref_date (Union[str, datetime.datetime], optional): initial
                date of analysis to compute the parameter of the model.
                Defaults to '2008-01-01'.
            p (int, optional): number of AR lags for the ARIMA model.
                Defaults to 4.
            q (int, optional): number of MA lags for ARIMA model. 
                Defaults to 4.
            i (int, optional): order of integration in the series for
                the ARIMA model. Defaults to 0.
        """
        
        self.p = p
        self.q = q
        self.i = i
        self.ref_date = ref_date
        self.jump_series = series.loc[series/series.shift(1)-1 != 0]
        self.jump_series = self.jump_series[ref_date:]
        self.series = series[ref_date:]

        RateSeriesSimulation.__init__(self, self.series, Np, Nt, T, color_dict)

        self.series = self.series * 100
        arima_rep = f'ARIMA({self.p}, {self.i}, {self.q})'
        poisson_rep = f'Poisson(lambda = {self.lmbda})' 
        self._series_type = arima_rep+' || '+poisson_rep

    @property
    def lmbda(self):
        """Computes the lambda value for the Poisson process.
        """
        temp_series = self.jump_series.to_frame()
        temp_series['Fecha'] = temp_series.index
        temp_series.reset_index(inplace=True, drop=True)
        cur_date = temp_series['Fecha']
        shift_cd = cur_date.shift(1)
        temp_series['delta_t'] = (
            12 * (cur_date.dt.year - shift_cd.dt.year) +
            cur_date.dt.month - shift_cd.dt.month
        )
        lmbda = 1/temp_series['delta_t'].mean()

        return lmbda

    def poisson_jumps(self, mc_arima_df: pd.DataFrame) -> pd.DataFrame:
        """Takes a Monte Carlo matrix simulation from an ARIMA model,
        and adds Poisson jumps to it, according to the lmbda parameter
        of the modeled time series.

        Args:
            mc_arima_df (pd.DataFrame): Monte Carlo simulations of an
                ARIMA model. 

        Returns:
            pd.DataFrame: Monte Carlo simulations of an ARIMA model with
                Poisson jumps.
        """
        # Prepare ARIMA results:
        size = mc_arima_df.shape
        mc_arima_df = np.concatenate(
            (np.full((1, self.Np), np.NaN), mc_arima_df)
        )

        # Poisson jump stochastic process:
        rnd = np.log(np.random.uniform(size=size))
        jump_sim = 1 + (-rnd/self.lmbda).round(0).cumsum(axis=0)
        jump_sim = np.where(jump_sim > 61, np.NaN, jump_sim)
        jump_sim = pd.DataFrame(data=jump_sim).fillna(method='ffill')
        jump_sim = jump_sim.fillna(0)
        jump_sim = jump_sim.astype(int)

        # Include Poisson jumps into Monte Carlo ARIMA:
        output = np.zeros(size)
        for i in range(2, 62):
            jump_index = (jump_sim.loc[:, :]==i).idxmax().values
            output[i-2, :] = mc_arima_df[jump_index, np.arange(size[1])]
        output = pd.DataFrame(data=output).fillna(method='ffill')
        last_obs = self.series[-1]
        output = output.fillna(last_obs)

        return output

    def aggregate_simulations(self, df: pd.DataFrame, 
                              axis: int = 1) -> pd.DataFrame:
        """Aggregates into minimum, maximum, mean, 5th and 95th 
        percentiles, from axis. It also approximates to the .25 closer
        value. 

        Args:
            df (pd.DataFrame): contains the simulation data that will be
                aggregated.
            axis (int): axis in which the aggregation is done.

        Returns:
            pd.DataFrame: 5 column/row pd.DataFrame with the aggregated 
                data.
        """
        agg_df = RateSeriesSimulation.aggregate_simulations(df, axis=axis)
        agg_df = np.round(agg_df*4, 0)/4
        return agg_df

    def simulate_df(self)->pd.DataFrame:
        """With the historic behavior of the interest rate, and the
        computed lambda value that characterizes a Poisson process, it 
        simulates the rate with a combination of an ARIMA model and a
        Poisson process.

        Returns:
            pd.DataFrame: (Nt, Np) sized DataFrame with the Np simulated
                paths.
        """
        #np.random.seed(1789)#-------------------------------------------------------------
        # Generate the date index of the simulation:
        sim_date_index = pd.date_range(
            start = self.series.index[-1]+relativedelta(months=1),
            end = self.series.index[-1]+relativedelta(months=self.Nt),
            freq = 'M'
            )
        # Generate an inverse sigmoid transformation of the data:
        trans_series = -np.log(0.15/self.jump_series-1)
        change_std = (trans_series-trans_series.shift(1)).std()

        # Generate the ARIMA simulation for the rate:
        model = ARIMA(trans_series.values, order=(self.p, self.i, self.q))
        fitted = model.fit()
        self.arima_summary = fitted.summary()
        trans_forecast = fitted.forecast(60).reshape(60,1)

        # Generate different paths from the ARIMA model:
        mc_trans_forecast = trans_forecast + np.random.normal(
            scale = change_std,
            size = (60, self.Np)
            ).cumsum(axis=0)

        # Bring back to % units the forecast:
        mc_forecast = 0.15/(1+np.exp(-mc_trans_forecast))
        
        # Include Poisson Jumps:
        mc_forecast = self.poisson_jumps(mc_forecast)
        mc_forecast.index = sim_date_index

        # Round to closer 0.25 multiple, with two decimals:
        mc_forecast = np.round(mc_forecast*400, 0)/4
        mc_forecast.loc[self.series.index[-1], :] = self.series[-1]*100
        mc_forecast.sort_index(inplace=True)
        
        return mc_forecast
    
        
class VARModelSeries(GBMRateSeries):
    """This  object stores a rate series, its complementary predictive
    series, its statistical information. It also contains methods and
    attributes that help model is as a bi-varible VAR model.
    """

    def __init__(
        self, df: pd.DataFrame,
        predictive_forecast_df: pd.DataFrame,
        target_name: str,
        predictive_name: str = 'TIBR',
        Np: int = 1000,
        Nt: int = 60, 
        T: int = 60,
        color_dict: dict = None,
        lags: Union[tuple, list] = (1, 2), 
        transformation_parameters: Union[list, tuple] = (0.15, 1)
        ):
        """
        Args:
            df (pd.DataFrame): contains as columns the historical values
                of the target series and its complementary preditive
                series.
            predictive_forecast_df (pd.DataFrame): contains the
                forecsted values of the preditive rate series, which is
                the basis, with the estimated VAR parameters, to
                forecast 
            target_name (str): name of the target variable of the VAR 
                model.
            predictive_name (str, optional): name of the predictive
                variable. Defaults to 'TIBR'.
             Np (int, optional): number of paths simlated. Defaults to 
                1000.
            Nt (int, optional): number of time steps simulated. Defaults
                to 60.
            T (int, optional): time horizon over which the simulation is
                done. Defaults to 60.
            color_dict (dict, optional): dictionary that maps the colors
                to the plotted lines in the visualization methods. It 
                should contain the following keys:

                - hist: historical data line
                - mean: mean of the simulated paths
                - min: minimum value of each simulated step
                - max: maximum value of each simulated step
                - perc_95: 95th percentile of each simulated step
                - perc_5: 5th percentile of each simulated step
                - hist_min: minimum historical value
                - hist_max: maximum historical value
                                                                                                
                Defaults to None.
            lags (Union[tuple, list], optional): array-like object with
                the lags of both variables. It is supposed that the
                first set of lags is for the target variable and the
                second for the predictive variable. 
                Defaults to ((1,1),(2,2)).
            transformation_parameters (Union[list, tuple], optional):
                values in the nominator of the sigmoid tranformation of 
                the rates. It is expected to have the parameters of 
                transformation ordered as (predictive, target). Defaults
                to (0.15, 1).
        """
        names = [predictive_name, target_name]
        self.lags = lags
        df = df.dropna()
        self.pred_forecast_df = predictive_forecast_df/100
        self.target_name = target_name
        self.predictive_name = predictive_name
        self.trans_parameters = np.array(transformation_parameters)
        self.lag_names = [f'L{i}.{name}' for i in lags for name in names]
        RateSeriesSimulation.__init__(
            self,
            series = df[names],
            Np = Np,
            Nt = Nt,
            T = T,
            color_dict = color_dict
        )
        self.series = df[target_name] * 100
        self.pred_series = df[predictive_name] * 100
    
    def __str__(self):
        return f'VAR Moder ({list(self.series.columns)})'

    def simulate_df(self):
        # Make the Sigmoid transformation:
        transformed_series = -np.log(self.trans_parameters/self.series-1)
        transformed_series = transformed_series.dropna().loc['2008':]
        trans_pred_forc_df = -np.log(
            self.trans_parameters[0]/self.pred_forecast_df-1
        )
  
        # Define and train the model:
        model = VAR(transformed_series)
        model_fit = model.fit(maxlags=max(self.lags))
        self.model = model_fit 
        self.var_summary = model_fit.summary()
        self.params = model_fit.params[self.target_name]
        std_error = model_fit.resid[self.target_name].std()

        # Generate the Monte Carlo simulations:
        last_date = transformed_series.index[-1]
        mc_forecast = pd.DataFrame(
            data = np.tile(transformed_series[self.target_name],(self.Np,1)).T,
            index = transformed_series.index
        )
        

        for _ in range(self.Nt):
            last_date = last_day_month(last_date + relativedelta(months=1))
            lag_dates = [
                last_day_month(last_date - relativedelta(months=lag)) for lag 
                in self.lags
            ]
            mc_forecast.loc[last_date, :] = (
                self.var_computation(
                    lag_dates = lag_dates, 
                    lag_names = self.lag_names,
                    mc_df = trans_pred_forc_df,
                    target_df = mc_forecast,
                    params = self.params
                ) + np.random.normal(scale=std_error, size=(1, 1000))
            )
        mc_forecast = mc_forecast.loc[self.series.index[-1]:, :]
        mc_forecast = self.trans_parameters[1]/(1+np.exp(-mc_forecast))

        return mc_forecast*100
    
    @staticmethod
    def var_computation(
            lag_dates: list, lag_names: list, mc_df: pd.DataFrame,
            target_df: pd.DataFrame, params: pd.Series
            ) -> float:
        """This function takes a VAR model parameters, the values of the
        lag dates, a list of lag names, a Monte Carlo simulation
        dataframe for the predictive variable, the target variable
        series to predict the next Monte Carlo values for the target
        variable.

        Args:
            lag_dates (list): list of the lag dates from which the
                VAR equation will be computed.
            lag_names (list): names of the lags that will be searched in
                the params series.
            mc_df (pd.DataFrame): Monte Carlo simulations of the
                predictive variable.
            target_df (pd.DataFrame): target variables historical data.
            params (pd.Series): VAR parameters for the target series.

        Returns:
            float: output of the VAR equation.
        """
        output = params['const']
        i = 0
        for date in lag_dates:
            lag_name = lag_names[i]
            output += mc_df.loc[date, :].values * params[lag_name]
            i += 1
            lag_name = lag_names[i]
            output += target_df.loc[date, :].values * params[lag_name]
            i += 1
        
        return output
    
    def plot_simulations(self, n_sims: int = 8, rows: int = 2, cols: int = 4,
                         **layout_dict) -> plotly.graph_objs.Figure:
        """Plots in subplots different simulation paths.

        Args:
            n_sims (int, optional): number of simulations ploted. 
                Defaults to 8.
            rows (int, optional): number of rows in the subplot. 
                Defaults to 2.
            cols (int, optional): number of columns in the subplot. 
                Defaults to 4.

        Returns:
            plotly.graph_objs._figure.Figure: Plotly figure with the 
                data of the plot.
        """
        last_date = self.series.index[-1]
        sims = list(np.random.randint(0, 999, size=n_sims))
        mc_sims = self.simulated_df.iloc[:, sims]
        pred_mc_sims = (self.pred_forecast_df * 100).iloc[:, sims]
        pred_mc_sims = pred_mc_sims.loc[last_date:, :]

        fig = plot_simulations_with_pred_var(
            series = self.series,
            pred_series = self.pred_series, 
            sim_df = mc_sims,
            pred_sim_df = pred_mc_sims,
            color_dict = self.COLORS,
            rows = rows,
            cols = cols,
            **layout_dict    
        )
        return fig

class RandomVariationSeriesSimulation(RateSeriesSimulation):
    """This class simulates a interest rate series that variates in the
    same line as a reference rate. It also adds a random variation. The
    series is modeled by using the variations of the reference rate plus
    some randomness.
    """

    def __init__(
            self, series: Union[pd.DataFrame, pd.Series], 
            mc_reference_df: pd.DataFrame, 
            reference_rate_series: pd.Series, Np: int = 1000, Nt: int = 60, 
            T: int = 60, color_dict: dict = None, upper_bound: float = None, 
            lower_bound: float = None, variation_type: str = 'sum'
        ):
        """
        Args:
            series (Union[pd.DataFrame, pd.Series]): contains the data
                of the series that will be modeled.
            mc_reference_df (pd.DataFrame): contains the historical data
                and Monte Carlo simulations of the reference rate. From
                this data frame the object computes the monthly
                variations that are applied to the reference rate.
            Np (int, optional): number of paths simlated. Defaults to 
                1000.
            Nt (int, optional): number of time steps simulated. Defaults
                to 60.
            T (int, optional): time horizon over which the simulation is
                done. Defaults to 60.
            color_dict (dict, optional): dictionary that maps the colors
                to the plotted lines in the visualization methods. It 
                should contain the following keys:

                - hist: historical data line
                - mean: mean of the simulated paths
                - min: minimum value of each simulated step
                - max: maximum value of each simulated step
                - perc_95: 95th percentile of each simulated step
                - perc_5: 5th percentile of each simulated step
                - hist_min: minimum historical value
                - hist_max: maximum historical value
                                                                                                
                Defaults to None.
            upper_bound (float, optional): upper bound value for the
                simulations.
            lower_bound (float, optional): lower bound value for the
                simulations.
            variation_type (str, 'multiplication', 'sum'): defines how
                the variations are computed. 
                
                - 'multiplication': the porcentual variation is computed
                  and then is multiplied with the last value of the 
                  modeled rate.

                - 'sum': the difference is computed and then added to 
                  the modeled rate.

                Defaults to 'sum'.
        """
        variation_type = variation_type.lower()
        var_types = ('multiplication', 'sum')
        assert variation_type in var_types, f'Invalid var_type passed. Valid types are {var_types}'

        series = series.dropna()
        last_date = series.index[0]
        self.reference_rate_series = reference_rate_series[last_date:] * 100
        self.mc_reference_df = mc_reference_df/100
        self.variation_type = variation_type

        super().__init__(
            series = series,
            Np = Np,
            Nt = Nt,
            T = T,
            color_dict = color_dict,
            upper_bound = upper_bound,
            lower_bound = lower_bound
        )
        self.series = self.series*100
        
    def simulate_df(self) -> pd.DataFrame:
        """With the mc_reference_df attribute, computes the 1 period
        variation and then applies that variation to the modeled rate.
        How this is done is deternmined by the 'variation_type'
        attribute.

        Returns:
            pd.DataFrame: contains the simulated paths of the modeles
                rate.
        """
        last_observed_date = self.series.index[-1]
        last_target_val = self.series[-1]
        mc_reference = self.mc_reference_df.loc[last_observed_date:, :]

        if self.variation_type == 'sum':
            var_df = (mc_reference - mc_reference.shift(1)).dropna()
            rnd_val = np.random.normal(0, 0.001, size=var_df.shape)
            simulated_df = (
                last_target_val + 
                (var_df + rnd_val).cumsum()
            )
        else:
            var_df = (mc_reference/mc_reference.shift(1)).dropna()
            rnd_val = np.random.normal(0, 0.001, size=var_df.shape)
            simulated_df = (
                last_target_val * 
                (var_df + rnd_val).cumprod()
            )
        
        simulated_df.loc[last_observed_date, :] = last_target_val
        simulated_df.sort_index(inplace=True)
        return simulated_df * 100
    
    def plot_simulations(self, n_sims: int = 8, rows: int = 2, cols: int = 4,
                         **layout_dict) -> plotly.graph_objs.Figure:
        """Plots in subplots different simulation paths.

        Args:
            n_sims (int, optional): number of simulations ploted. 
                Defaults to 8.
            rows (int, optional): number of rows in the subplot. 
                Defaults to 2.
            cols (int, optional): number of columns in the subplot. 
                Defaults to 4.

        Returns:
            plotly.graph_objs._figure.Figure: Plotly figure with the 
                data of the plot.
        """
        sims = list(np.random.randint(0, 999, size=n_sims))
        mc_sims = self.simulated_df.iloc[:, sims]
        pred_mc_sims = (self.mc_reference_df * 100).iloc[:, sims]
        fig = plot_simulations_with_pred_var(
            series = self.series,
            pred_series = self.reference_rate_series, 
            sim_df = mc_sims,
            pred_sim_df = pred_mc_sims,
            color_dict = self.COLORS,
            rows = rows,
            cols = cols,
            **layout_dict    
        )
        return fig
    

class UVRStochasticModel(RateSeriesSimulation):
    """This class models the stochastic behavior of the UVR based on the
    monthly change of the inflation index.
    """
    
    def __init__(
            self, uvr_series: pd.Series, index_series: pd.Series,
            mc_yearly_ipc: pd.DataFrame, ipc_series: pd.Series, 
            color_dict: dict = None, upper_bound: float = None, 
            lower_bound: float = None
        ):
        """
        Args:
            uvr_series (pd.Series): contains the daily series of UVR.
            index_series (pd.Series): contains the monthly series of the
                IPC index.
            mc_yearly_ipc (pd.DataFrame): contains the Np Monte Carlo
                simulations of the yearly IPC change rate.
            ipc_series (pd.Series): contains the historical monthly
                behavior of the IPC yearly change.
            color_dict (dict, optional): dictionary that maps the colors
                to the plotted lines in the visualization methods. It 
                should contain the following keys:

                - hist: historical data line
                - mean: mean of the simulated paths
                - min: minimum value of each simulated step
                - max: maximum value of each simulated step
                - perc_95: 95th percentile of each simulated step
                - perc_5: 5th percentile of each simulated step
                - hist_min: minimum historical value
                - hist_max: maximum historical value
                
                Defaults to None.
            upper_bound (float, optional): upper bound value for the
                simulations.
            lower_bound (float, optional): lower bound value for the
                simulations.
        """
        uvr_series = uvr_series.dropna()
        monthly_uvr = uvr_series.groupby(pd.Grouper(freq='M')).last()
        self.uvr_2w_series = uvr_series[
            (uvr_series.index.day == 15) |
            (uvr_series.index.isin(list(monthly_uvr.index)))
        ]
        self.index_series = index_series.dropna()
        self.ipc_series = ipc_series.dropna()
        self.mc_yearly_ipc = mc_yearly_ipc.dropna()

        super().__init__(
            series = monthly_uvr,
            color_dict = color_dict,
            upper_bound = upper_bound,
            lower_bound = lower_bound
        )

    def simulate_df(self) -> pd.DataFrame:
        """Simulates the behavior of the UVR, using the Monte Carlo
        simulations of the yearly IPC applied to the IPC index series to
        obtain the monthly inflation rate. With the monthly inflation
        rate, and using the UVR formula defined by the BanRep, compute
        the Monte Carlo behavior of the UVR.

        Returns:
            pd.DataFrame: Monte Carlo simulations of the UVR rate.
        """
        # Compute the monthly inflation rate:
        index_df = pd.DataFrame(
            data = np.tile(self.index_series, (1000, 1)).T,
            index = self.index_series.index
        )
        for date in self.mc_yearly_ipc.index[:-1]:
            index_df.loc[date, :] = 0
            vals = (
                (self.mc_yearly_ipc.loc[date, :].values/100 + 1) *
                index_df.shift(12).loc[date, :].values
            )
            index_df.loc[date, :] = vals
        self.index_df = index_df
        monthly_ipc = index_df.pct_change().dropna()
        monthly_ipc = monthly_ipc.loc[self.index_series.index[-2]:, :].round(4)
        self.monthly_ipc = monthly_ipc * 100

        # Compute the Monte Carlo paths of the UVR:
        monthly_uvr_df = pd.DataFrame(
            data = np.tile(self.series, (1000, 1)).T,
            index = self.series.index
        )

        # Compute first forecast 15th day UVR:
        date = self.series.index[-1]
        ref_date = last_day_month(date - relativedelta(months=1))
        end_date = date + relativedelta(days=15)
        start_date = end_date - relativedelta(months=1)
        start_uvr = self.uvr_2w_series[start_date]
        uvr_15 = (
            start_uvr * (1 + monthly_ipc.loc[ref_date, :].values)
            ).round(4)
<<<<<<< HEAD
=======
        # print(f"UVR 15 = {uvr_15[0]} || IPC = {monthly_ipc.loc[ref_date, 0]}")
>>>>>>> d0abc86a

        for date in monthly_ipc.index[2:]:
            end_date = date + relativedelta(days=15)
            start_date = end_date - relativedelta(months=1)
            ref_date = last_day_month(date - relativedelta(months=1))

            # Last day UVR:
            t = (date - start_date).days
            d = (end_date - start_date).days
            e = t/d
            ipc = monthly_ipc.loc[ref_date, :].values
            last_uvr = uvr_15 * (1 + ipc) ** e

            monthly_uvr_df.loc[date, :] = last_uvr.round(4)

            # 15th day UVR:
            uvr_15 = (uvr_15 * (1 + ipc)).round(4)

        return monthly_uvr_df.loc[self.series.index[-1]:, :]

    def plot_simulations(self, n_sims: int = 8, rows: int = 2, cols: int = 4,
                         **layout_dict) -> plotly.graph_objs.Figure:
        """Plots in subplots different simulation paths.

        Args:
            n_sims (int, optional): number of simulations ploted. 
                Defaults to 8.
            rows (int, optional): number of rows in the subplot. 
                Defaults to 2.
            cols (int, optional): number of columns in the subplot. 
                Defaults to 4.

        Returns:
            plotly.graph_objs._figure.Figure: Plotly figure with the 
                data of the plot.
        """
        sims = list(np.random.randint(0, 999, size=n_sims))
        uvr_12m_var = self.full_df.pct_change(periods=12)
        uvr_12m_var = uvr_12m_var.loc[self.series.index[-1]:, sims] * 100
        hist_12m_var = self.series.pct_change(periods=12).dropna() * 100
        pred_mc_sims = self.mc_yearly_ipc.loc[:, sims]
        fig = plot_simulations_with_pred_var(
            series = hist_12m_var,
            pred_series = self.ipc_series, 
            sim_df = uvr_12m_var,
            pred_sim_df = pred_mc_sims,
            color_dict = self.COLORS,
            rows = rows,
            cols = cols,
            **layout_dict    
        )
        return fig


<|MERGE_RESOLUTION|>--- conflicted
+++ resolved
@@ -6,18 +6,11 @@
 '''
 
 # ------------------------1. Libraries----------------------------------
-from calendar import month
 import numpy as np
-from numpy.random.mtrand import pareto
 import pandas as pd
-from matplotlib import pyplot as plt
-from scipy.stats.morestats import Mean
-import matplotlib.dates as mdates
-from matplotlib.dates import DateFormatter
 from statsmodels.tsa.arima.model import ARIMA
 from statsmodels.tsa.api import VAR
 from dateutil.relativedelta import relativedelta
-import datetime
 from typing import Union
 from .utils import *
 
@@ -41,7 +34,7 @@
                 from which the rest of the process will be simulated. It
                 is usually the last observed value.
             mu (float): mean or shift of the GBM.
-            sigma (float): stadard devation or volatility of the GBM.
+            sigma (float): standard deviation or volatility of the GBM.
             Np (int, optional): number of paths that will be simulated. 
                 Defaults to 1000.
             T (int, optional): number of periods (based on the time unit
@@ -110,13 +103,15 @@
     def __init__(
             self, series: Union[pd.DataFrame, pd.Series], Np: int=1000, 
             Nt: int=60, T: int=60, color_dict: dict=None,
-            upper_bound: float=None, lower_bound: float=None
-        ):
+            upper_bound: float=None, lower_bound: float=None,
+            prev_month_sim_path: str=None, hist_begin_year='2011',
+            forecast_end_year='2025'
+            ):
         """
         Args:
             series (Union[pd.DataFrame, pd.Series]): contains the data 
                 of the series that will be modeled.
-            Np (int, optional): number of paths simlated. Defaults to 
+            Np (int, optional): number of paths simulated. Defaults to 
                 1000.
             Nt (int, optional): number of time steps simulated. Defaults
                 to 60.
@@ -140,6 +135,15 @@
                 simulations.
             lower_bound (float, optional): lower bound value for the
                 simulations.
+            prev_month_sim_path (string, optional): path to the results 
+                of the previous simulation results. This is used to plot
+                the comparison between the current month results and the
+                previous month results. The file pointed by the path
+                must be CSV.
+            hist_begin_year (str): beginning year of the historical data
+                to be plotted. Defaults to '2011'.
+            forecast_end_year (str): final year of the forecasted data
+                to be plotted. Defaults to '2025'.
 
         Returns:
             RateSeriesSimulation: instance of the RateSeriesSimulation
@@ -167,7 +171,22 @@
         self.T = T
         self.upper_bound = upper_bound
         self.lower_bound = lower_bound
-        self.simulated_df = self.simulate_df()
+        self.prev_month_sim_path = prev_month_sim_path
+        self.hist_begin_year = hist_begin_year
+        self.forecast_end_year = forecast_end_year
+        simulated_df = self.simulate_df()
+        vals = np.where(
+            simulated_df.values < 0, 
+            0,
+            simulated_df.values
+        )
+        self.simulated_df = pd.DataFrame(
+            index = simulated_df.index,
+            columns = simulated_df.columns,
+            data = vals
+        )
+
+
     
     def __str__(self):
         name = f'{self.series.name}: Np = {self.Np} | Nt = {self.Nt}'
@@ -253,7 +272,7 @@
             pd.DataFrame: dataframe with the variations of each Np paths
                 for the time delta inputed.
         """
-        var_forecast = self.full_df-self.full_df.shift(delta_t)
+        var_forecast = self.full_df - self.full_df.shift(delta_t)
         init_date = self.series.index.max()
         var_forecast = var_forecast.loc[init_date:]
 
@@ -268,10 +287,20 @@
             plotly.graph_objs._figure.Figure: figure with the plot
                 information.
         """
-        mc_agg_df = self.aggregate_simulations(self.simulated_df)
-        fig = plotly_plot(
-            hist_series = self.series,
-            mc_agg_df = mc_agg_df,
+        t0_date = self.series.iloc[:-1].index.max()
+        mc_agg_df_t0 = pd.read_csv(
+            self.prev_month_sim_path,
+            parse_dates = [0],
+            index_col = 0
+            ).loc[t0_date:, :]
+        if mc_agg_df_t0.values.max() < 1:
+            mc_agg_df_t0 = mc_agg_df_t0 * 100
+        mc_agg_df_t0 = self.aggregate_simulations(mc_agg_df_t0)
+        mc_agg_df_t1 = self.aggregate_simulations(self.simulated_df)
+        fig = plotly_plot_comp(
+            hist_series = self.series[self.hist_begin_year:],
+            mc_agg_df_t0 = mc_agg_df_t0.loc[:self.forecast_end_year, :],
+            mc_agg_df_t1 = mc_agg_df_t1.loc[:self.forecast_end_year],
             color_dict = self.COLORS,
             **layout_dict
         )
@@ -279,7 +308,7 @@
     
     def plot_variations(self, delta_t: int =1,
                         **layout_dict) -> plotly.graph_objs.Figure:
-        """Plots the historical behavior of the analized series variations plus
+        """Plots the historical behavior of the analyzed series variations plus
         its Monte Carlo simulation forecast variations.
 
         Args:
@@ -295,8 +324,8 @@
 
         var_mc_agg_df = self.aggregate_simulations(var_mc)
         fig = plotly_plot(
-            hist_series = var_series,
-            mc_agg_df = var_mc_agg_df,
+            hist_series = var_series[self.hist_begin_year:],
+            mc_agg_df = var_mc_agg_df[:self.forecast_end_year],
             color_dict = self.COLORS,
             **layout_dict
         )
@@ -321,8 +350,8 @@
         sims = list(np.random.randint(0, 999, size=n_sims))
         mc_sims = self.simulated_df.iloc[:, sims]
         fig = plot_simulations(
-            series = self.series, 
-            sim_df = mc_sims,
+            series = self.series[self.hist_begin_year:], 
+            sim_df = mc_sims.loc[:self.forecast_end_year],
             color_dict = self.COLORS,
             rows = rows,
             cols = cols,
@@ -336,19 +365,21 @@
 class GBMRateSeries(RateSeriesSimulation):
     """This class stores a rate series, its statistical information
     and with it generates GBM simulations of the rate series. It also 
-    has methods to plot historical behaviour plus its variations.
+    has methods to plot historical behavior and its variations.
     """
 
     def __init__(
-        self, series: Union[pd.DataFrame, pd.Series], Np: int=1000, 
-        Nt: int=60, T: int=60, color_dict: dict=None, 
-        upper_bound: float=None, lower_bound: float=None
+            self, series: Union[pd.DataFrame, pd.Series], Np: int=1000, 
+            Nt: int=60, T: int=60, color_dict: dict=None, 
+            upper_bound: float=None, lower_bound: float=None,
+            prev_month_sim_path: str=None, hist_begin_year='2011',
+            forecast_end_year='2025'
         ):
         """
         Args:
             series (Union[pd.DataFrame, pd.Series]): contains the data 
                 of the series that will be modeled.
-            Np (int, optional): number of paths simlated. Defaults to 
+            Np (int, optional): number of paths simulated. Defaults to 
                 1000.
             Nt (int, optional): number of time steps simulated. Defaults
                 to 60.
@@ -372,6 +403,15 @@
                 simulations.
             lower_bound (float, optional): lower bound value for the
                 simulations.
+            prev_month_sim_path (string, optional): path to the results 
+                of the previous simulation results. This is used to plot
+                the comparison between the current month results and the
+                previous month results. The file pointed by the path
+                must be CSV.
+            hist_begin_year (str): beginning year of the historical data
+                to be plotted. Defaults to '2011'.
+            forecast_end_year (str): final year of the forecasted data
+                to be plotted. Defaults to '2025'.
 
         Returns:
             RateSeriesSimulation: instance of the RateSeriesSimulation
@@ -391,7 +431,10 @@
             T = T, 
             color_dict = color_dict, 
             upper_bound = upper_bound,
-            lower_bound = lower_bound
+            lower_bound = lower_bound,
+            prev_month_sim_path = prev_month_sim_path,
+            hist_begin_year = hist_begin_year,
+            forecast_end_year = forecast_end_year
             )
         self._series_type = 'GBM Process'
 
@@ -438,21 +481,22 @@
 
 class PoissonRateSeries(RateSeriesSimulation):
     """This object stores a rate series (expected as the policy rate of
-    a central bank), its statitical information, and with it, generates
-    a simulation of the rate with a combinaiton of an ARIMA and a 
+    a central bank), its statical information, and with it, generates
+    a simulation of the rate with a combination of an ARIMA and a 
     Poisson process jump model, to simulate the process by which the
     rate jumps.
     """
     def __init__(
-        self, series: pd.Series, Np: int=1000, Nt: int=60, T: int=60, 
-        color_dict: dict=None, 
-        ref_date: Union[str, datetime.datetime]='2008-01-01',
-        p: int=4, q: int=4, i: int=0):
+            self, series: pd.Series, Np: int=1000, Nt: int=60, T: int=60, 
+            color_dict: dict=None, 
+            ref_date: Union[str, datetime]='2008-01-01',
+            p: int=4, q: int=4, i: int=0, prev_month_sim_path: str=None,
+            hist_begin_year='2011', forecast_end_year='2025'):
         """
         Args:
             series (pd.Series): contains the data of the series that
                 will be modeled.
-            Np (int, optional): number of paths {simlated. Defaults to 
+            Np (int, optional): number of paths simulated. Defaults to 
                 1000.
             Nt (int, optional): number of time steps simulated. Defaults
                 to 60.
@@ -472,7 +516,7 @@
                 - hist_max: maximum historical value
                                                                                                 
                 Defaults to None.
-            ref_date (Union[str, datetime.datetime], optional): initial
+            ref_date (Union[str, datetime], optional): initial
                 date of analysis to compute the parameter of the model.
                 Defaults to '2008-01-01'.
             p (int, optional): number of AR lags for the ARIMA model.
@@ -481,6 +525,15 @@
                 Defaults to 4.
             i (int, optional): order of integration in the series for
                 the ARIMA model. Defaults to 0.
+            prev_month_sim_path (string, optional): path to the results 
+                of the previous simulation results. This is used to plot
+                the comparison between the current month results and the
+                previous month results. The file pointed by the path
+                must be CSV.
+            hist_begin_year (str): beginning year of the historical data
+                to be plotted. Defaults to '2011'.
+            forecast_end_year (str): final year of the forecasted data
+                to be plotted. Defaults to '2025'
         """
         
         self.p = p
@@ -491,7 +544,12 @@
         self.jump_series = self.jump_series[ref_date:]
         self.series = series[ref_date:]
 
-        RateSeriesSimulation.__init__(self, self.series, Np, Nt, T, color_dict)
+        RateSeriesSimulation.__init__(
+            self, self.series, Np, Nt, T, color_dict,
+            prev_month_sim_path=prev_month_sim_path, 
+            hist_begin_year=hist_begin_year, 
+            forecast_end_year=forecast_end_year
+        )
 
         self.series = self.series * 100
         arima_rep = f'ARIMA({self.p}, {self.i}, {self.q})'
@@ -570,6 +628,7 @@
         """
         agg_df = RateSeriesSimulation.aggregate_simulations(df, axis=axis)
         agg_df = np.round(agg_df*4, 0)/4
+
         return agg_df
 
     def simulate_df(self)->pd.DataFrame:
@@ -627,31 +686,34 @@
     """
 
     def __init__(
-        self, df: pd.DataFrame,
-        predictive_forecast_df: pd.DataFrame,
-        target_name: str,
-        predictive_name: str = 'TIBR',
-        Np: int = 1000,
-        Nt: int = 60, 
-        T: int = 60,
-        color_dict: dict = None,
-        lags: Union[tuple, list] = (1, 2), 
-        transformation_parameters: Union[list, tuple] = (0.15, 1)
-        ):
+            self, df: pd.DataFrame,
+            predictive_forecast_df: pd.DataFrame,
+            target_name: str,
+            predictive_name: str = 'TIBR',
+            Np: int = 1000,
+            Nt: int = 60, 
+            T: int = 60,
+            color_dict: dict = None,
+            lags: Union[tuple, list] = (1, 2), 
+            transformation_parameters: Union[list, tuple] = (0.15, 1),
+            prev_month_sim_path: str=None,
+            hist_begin_year='2011',
+            forecast_end_year='2025'
+            ):
         """
         Args:
             df (pd.DataFrame): contains as columns the historical values
-                of the target series and its complementary preditive
+                of the target series and its complementary predictive
                 series.
             predictive_forecast_df (pd.DataFrame): contains the
-                forecsted values of the preditive rate series, which is
+                forecasted values of the predictive rate series, which is
                 the basis, with the estimated VAR parameters, to
                 forecast 
             target_name (str): name of the target variable of the VAR 
                 model.
             predictive_name (str, optional): name of the predictive
                 variable. Defaults to 'TIBR'.
-             Np (int, optional): number of paths simlated. Defaults to 
+            Np (int, optional): number of paths simulated. Defaults to 
                 1000.
             Nt (int, optional): number of time steps simulated. Defaults
                 to 60.
@@ -677,10 +739,19 @@
                 second for the predictive variable. 
                 Defaults to ((1,1),(2,2)).
             transformation_parameters (Union[list, tuple], optional):
-                values in the nominator of the sigmoid tranformation of 
+                values in the nominator of the sigmoid transformation of 
                 the rates. It is expected to have the parameters of 
                 transformation ordered as (predictive, target). Defaults
                 to (0.15, 1).
+            prev_month_sim_path (string, optional): path to the results 
+                of the previous simulation results. This is used to plot
+                the comparison between the current month results and the
+                previous month results. The file pointed by the path
+                must be CSV.
+            hist_begin_year (str): beginning year of the historical data
+                to be plotted. Defaults to '2011'.
+            forecast_end_year (str): final year of the forecasted data
+                to be plotted. Defaults to '2025'.
         """
         names = [predictive_name, target_name]
         self.lags = lags
@@ -696,7 +767,10 @@
             Np = Np,
             Nt = Nt,
             T = T,
-            color_dict = color_dict
+            color_dict = color_dict,
+            prev_month_sim_path = prev_month_sim_path,
+            hist_begin_year =  hist_begin_year,
+            forecast_end_year = forecast_end_year
         )
         self.series = df[target_name] * 100
         self.pred_series = df[predictive_name] * 100
@@ -807,10 +881,10 @@
         pred_mc_sims = pred_mc_sims.loc[last_date:, :]
 
         fig = plot_simulations_with_pred_var(
-            series = self.series,
-            pred_series = self.pred_series, 
-            sim_df = mc_sims,
-            pred_sim_df = pred_mc_sims,
+            series = self.series['2011':],
+            pred_series = self.pred_series['2011':], 
+            sim_df = mc_sims[:'2025'],
+            pred_sim_df = pred_mc_sims[:'2025'],
             color_dict = self.COLORS,
             rows = rows,
             cols = cols,
@@ -830,8 +904,10 @@
             mc_reference_df: pd.DataFrame, 
             reference_rate_series: pd.Series, Np: int = 1000, Nt: int = 60, 
             T: int = 60, color_dict: dict = None, upper_bound: float = None, 
-            lower_bound: float = None, variation_type: str = 'sum'
-        ):
+            lower_bound: float = None, variation_type: str = 'sum',
+            prev_month_sim_path: str=None, hist_begin_year='2011',
+            forecast_end_year='2025'
+            ):
         """
         Args:
             series (Union[pd.DataFrame, pd.Series]): contains the data
@@ -840,7 +916,7 @@
                 and Monte Carlo simulations of the reference rate. From
                 this data frame the object computes the monthly
                 variations that are applied to the reference rate.
-            Np (int, optional): number of paths simlated. Defaults to 
+            Np (int, optional): number of paths simulated. Defaults to 
                 1000.
             Nt (int, optional): number of time steps simulated. Defaults
                 to 60.
@@ -867,7 +943,7 @@
             variation_type (str, 'multiplication', 'sum'): defines how
                 the variations are computed. 
                 
-                - 'multiplication': the porcentual variation is computed
+                - 'multiplication': the percentage change is computed
                   and then is multiplied with the last value of the 
                   modeled rate.
 
@@ -875,6 +951,15 @@
                   the modeled rate.
 
                 Defaults to 'sum'.
+            prev_month_sim_path (string, optional): path to the results 
+                of the previous simulation results. This is used to plot
+                the comparison between the current month results and the
+                previous month results. The file pointed by the path
+                must be CSV.
+            hist_begin_year (str): beginning year of the historical data
+                to be plotted. Defaults to '2011'.
+            forecast_end_year (str): final year of the forecasted data
+                to be plotted. Defaults to '2025'.
         """
         variation_type = variation_type.lower()
         var_types = ('multiplication', 'sum')
@@ -893,18 +978,21 @@
             T = T,
             color_dict = color_dict,
             upper_bound = upper_bound,
-            lower_bound = lower_bound
+            lower_bound = lower_bound,
+            prev_month_sim_path = prev_month_sim_path,
+            hist_begin_year =  hist_begin_year,
+            forecast_end_year = forecast_end_year
         )
         self.series = self.series*100
         
     def simulate_df(self) -> pd.DataFrame:
         """With the mc_reference_df attribute, computes the 1 period
         variation and then applies that variation to the modeled rate.
-        How this is done is deternmined by the 'variation_type'
+        How this is done is determined by the 'variation_type'
         attribute.
 
         Returns:
-            pd.DataFrame: contains the simulated paths of the modeles
+            pd.DataFrame: contains the simulated paths of the models
                 rate.
         """
         last_observed_date = self.series.index[-1]
@@ -935,7 +1023,7 @@
         """Plots in subplots different simulation paths.
 
         Args:
-            n_sims (int, optional): number of simulations ploted. 
+            n_sims (int, optional): number of simulations plotted. 
                 Defaults to 8.
             rows (int, optional): number of rows in the subplot. 
                 Defaults to 2.
@@ -950,10 +1038,10 @@
         mc_sims = self.simulated_df.iloc[:, sims]
         pred_mc_sims = (self.mc_reference_df * 100).iloc[:, sims]
         fig = plot_simulations_with_pred_var(
-            series = self.series,
-            pred_series = self.reference_rate_series, 
-            sim_df = mc_sims,
-            pred_sim_df = pred_mc_sims,
+            series = self.series['2011':],
+            pred_series = self.reference_rate_series['2011':], 
+            sim_df = mc_sims[:'2025'],
+            pred_sim_df = pred_mc_sims[:'2025'],
             color_dict = self.COLORS,
             rows = rows,
             cols = cols,
@@ -971,8 +1059,9 @@
             self, uvr_series: pd.Series, index_series: pd.Series,
             mc_yearly_ipc: pd.DataFrame, ipc_series: pd.Series, 
             color_dict: dict = None, upper_bound: float = None, 
-            lower_bound: float = None
-        ):
+            lower_bound: float = None, prev_month_sim_path: str=None, 
+            hist_begin_year='2011',forecast_end_year='2025'
+            ):
         """
         Args:
             uvr_series (pd.Series): contains the daily series of UVR.
@@ -1000,6 +1089,15 @@
                 simulations.
             lower_bound (float, optional): lower bound value for the
                 simulations.
+            prev_month_sim_path (string, optional): path to the results 
+                of the previous simulation results. This is used to plot
+                the comparison between the current month results and the
+                previous month results. The file pointed by the path
+                must be CSV.
+            hist_begin_year (str): beginning year of the historical data
+                to be plotted. Defaults to '2011'.
+            forecast_end_year (str): final year of the forecasted data
+                to be plotted. Defaults to '2025'.
         """
         uvr_series = uvr_series.dropna()
         monthly_uvr = uvr_series.groupby(pd.Grouper(freq='M')).last()
@@ -1015,7 +1113,10 @@
             series = monthly_uvr,
             color_dict = color_dict,
             upper_bound = upper_bound,
-            lower_bound = lower_bound
+            lower_bound = lower_bound,
+            prev_month_sim_path = prev_month_sim_path,
+            hist_begin_year =  hist_begin_year,
+            forecast_end_year = forecast_end_year
         )
 
     def simulate_df(self) -> pd.DataFrame:
@@ -1060,10 +1161,6 @@
         uvr_15 = (
             start_uvr * (1 + monthly_ipc.loc[ref_date, :].values)
             ).round(4)
-<<<<<<< HEAD
-=======
-        # print(f"UVR 15 = {uvr_15[0]} || IPC = {monthly_ipc.loc[ref_date, 0]}")
->>>>>>> d0abc86a
 
         for date in monthly_ipc.index[2:]:
             end_date = date + relativedelta(days=15)
@@ -1089,7 +1186,7 @@
         """Plots in subplots different simulation paths.
 
         Args:
-            n_sims (int, optional): number of simulations ploted. 
+            n_sims (int, optional): number of simulations plotted. 
                 Defaults to 8.
             rows (int, optional): number of rows in the subplot. 
                 Defaults to 2.
@@ -1106,10 +1203,10 @@
         hist_12m_var = self.series.pct_change(periods=12).dropna() * 100
         pred_mc_sims = self.mc_yearly_ipc.loc[:, sims]
         fig = plot_simulations_with_pred_var(
-            series = hist_12m_var,
-            pred_series = self.ipc_series, 
-            sim_df = uvr_12m_var,
-            pred_sim_df = pred_mc_sims,
+            series = hist_12m_var['2011':],
+            pred_series = self.ipc_series['2011':], 
+            sim_df = uvr_12m_var[:'2025'],
+            pred_sim_df = pred_mc_sims[:'2025'],
             color_dict = self.COLORS,
             rows = rows,
             cols = cols,
@@ -1117,4 +1214,34 @@
         )
         return fig
 
-
+class RNNSeriesSimulation(RateSeriesSimulation):
+    """This class uses a recurrent neural network to forecast a rate
+    series, stores its information. It also has methods to plot
+    historical behavior and its variations.
+    """
+
+    def __init__(
+        self, data: pd.DataFrame, checkpoint_path: str, 
+        target_series: pd.Series, Np: int=1000, Nt: int=60, T: int=60, 
+        color_dict: dict=None):
+
+        self.checkpoint_path = checkpoint_path
+        # Prepare series 
+        self.series = target_series
+        self.data = data
+        self.diff_series = data.merge(target_series, left_index=True,
+                                      right_index=True)
+        self.diff_series = self.diff_series['FFR'] - self.diff_series['SOFR']
+
+        super().__init(self, self.series, Np, Nt, T, color_dict)
+
+    
+    def simulate_df(self) -> pd.DataFrame:
+        end_date = self.series.index[-1] + relativedelta(years=5)
+        str_end_date = end_date.strftime('%Y-%m-%d')
+        model, checkpoint = load_checkpoint(self.checkpoint_path)
+        ffr_forecast = generate_rnn_forecast(model, self.data, str_end_date)
+        randomness = np.random.normal(0, self.diff_series.std(), 
+                                      size=(61, 1000))
+        forecast = ffr_forecast.loc[self.series.index[-1]:, :] + randomness
+        return forecast * 100
